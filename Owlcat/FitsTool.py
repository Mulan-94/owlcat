--- conflicted
+++ resolved
@@ -596,14 +596,6 @@
 
         # update header
         hdr = images[0][0].header
-<<<<<<< HEAD
-        wcs = WCS(hdr, mode="pyfits")
-        cr1, cr2 = wcs.pix2wcs(rx, ry)  # get WCS of center pixel
-        hdr["CRVAL1"] = cr1
-        hdr["CRVAL2"] = cr2
-        hdr["CRPIX1"] = rx0 + 1
-        hdr["CRPIX2"] = ry0 + 1
-=======
         # hdr1 = hdr.copy()
         # hdr1["NAXIS"] = 2
         # # newer astropy don't like our radio axes 3 and 4 :((
@@ -612,14 +604,13 @@
         #         hdr1.remove(key + nax, ignore_missing=True)
         wcs = WCS(hdr) #, mode="pyfits")
         pixcoord = numpy.zeros((1, hdr["NAXIS"]), float)
-        pixcoord[0, 0] = zx0 + zcen
-        pixcoord[0, 1] = zy0 + zcen
+        pixcoord[0, 0] = nx//2
+        pixcoord[0, 1] = ny//2
         world = wcs.wcs_pix2world(pixcoord, 0)  # get WCS of center pixel
         hdr["CRVAL1"] = world[0,0]
         hdr["CRVAL2"] = world[0,1]
-        hdr["CRPIX1"] = zcen + 1
-        hdr["CRPIX2"] = zcen + 1
->>>>>>> 03227b5d
+        hdr["CRPIX1"] = rx0 + 1
+        hdr["CRPIX2"] = ry0 + 1
 
         print("Making zoomed image of shape", "x".join(map(str, zdata.shape)))
 
