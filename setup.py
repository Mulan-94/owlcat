--- conflicted
+++ resolved
@@ -4,7 +4,6 @@
 from setuptools import setup
 
 install_requires = [
-<<<<<<< HEAD
       'astropy',
       'numpy',
       'matplotlib',
@@ -15,18 +14,7 @@
       'future-fstrings',
       'six',
       'future',
-=======
-    'astropy',
-    'numpy',
-    'matplotlib',
-    'python-casacore',
-    'meqtrees_cattery',
-    'scipy',
-    'astro-kittens',
-    'six',
-    'future',
-    'bokeh'
->>>>>>> 09b8b104
+      'bokeh'
 ]
 
 setup(name='owlcat',
